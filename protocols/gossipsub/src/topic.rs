// Copyright 2020 Sigma Prime Pty Ltd.
//
// Permission is hereby granted, free of charge, to any person obtaining a
// copy of this software and associated documentation files (the "Software"),
// to deal in the Software without restriction, including without limitation
// the rights to use, copy, modify, merge, publish, distribute, sublicense,
// and/or sell copies of the Software, and to permit persons to whom the
// Software is furnished to do so, subject to the following conditions:
//
// The above copyright notice and this permission notice shall be included in
// all copies or substantial portions of the Software.
//
// THE SOFTWARE IS PROVIDED "AS IS", WITHOUT WARRANTY OF ANY KIND, EXPRESS
// OR IMPLIED, INCLUDING BUT NOT LIMITED TO THE WARRANTIES OF MERCHANTABILITY,
// FITNESS FOR A PARTICULAR PURPOSE AND NONINFRINGEMENT. IN NO EVENT SHALL THE
// AUTHORS OR COPYRIGHT HOLDERS BE LIABLE FOR ANY CLAIM, DAMAGES OR OTHER
// LIABILITY, WHETHER IN AN ACTION OF CONTRACT, TORT OR OTHERWISE, ARISING
// FROM, OUT OF OR IN CONNECTION WITH THE SOFTWARE OR THE USE OR OTHER
// DEALINGS IN THE SOFTWARE.

use crate::rpc_proto;
use base64::encode;
use prost::Message;
use sha2::{Digest, Sha256};
use std::fmt;

/// A generic trait that can be extended for various hashing types for a topic.
pub trait Hasher {
    /// The function that takes a topic string and creates a topic hash.
    fn hash(topic_string: String) -> TopicHash;
}

/// A type for representing topics who use the identity hash.
#[derive(Debug, Clone)]
pub struct IdentityHash {}
impl Hasher for IdentityHash {
    /// Creates a `TopicHash` as a raw string.
    fn hash(topic_string: String) -> TopicHash {
        TopicHash { hash: topic_string }
    }
}

#[derive(Debug, Clone)]
pub struct Sha256Hash {}
impl Hasher for Sha256Hash {
    /// Creates a `TopicHash` by SHA256 hashing the topic then base64 encoding the
    /// hash.
    fn hash(topic_string: String) -> TopicHash {
        let topic_descripter = rpc_proto::TopicDescriptor {
            name: Some(topic_string),
            auth: None,
            enc: None,
        };
        let mut bytes = Vec::with_capacity(topic_descripter.encoded_len());
        topic_descripter
            .encode(&mut bytes)
            .expect("buffer is large enough");
        let hash = encode(Sha256::digest(&bytes).as_slice());
        TopicHash { hash }
    }
}

<<<<<<< HEAD
#[derive(Debug, Clone, PartialEq, Eq, Hash)]
=======
#[derive(Debug, Clone, PartialEq, Eq, Hash, PartialOrd, Ord)]
>>>>>>> cacadc0e
pub struct TopicHash {
    /// The topic hash. Stored as a string to align with the protobuf API.
    hash: String,
}

impl TopicHash {
    pub fn from_raw(hash: impl Into<String>) -> TopicHash {
        TopicHash { hash: hash.into() }
    }

    pub fn into_string(self) -> String {
        self.hash
    }

    pub fn as_str(&self) -> &str {
        &self.hash
    }
}

/// A gossipsub topic.
<<<<<<< HEAD
#[derive(Debug, Clone)]
=======
#[derive(Debug, Clone, PartialEq, Eq, PartialOrd, Ord)]
>>>>>>> cacadc0e
pub struct Topic<H: Hasher> {
    topic: String,
    phantom_data: std::marker::PhantomData<H>,
}

impl<H: Hasher> From<Topic<H>> for TopicHash {
    fn from(topic: Topic<H>) -> TopicHash {
        topic.hash()
    }
}

impl<H: Hasher> Topic<H> {
    pub fn new(topic: impl Into<String>) -> Self {
        Topic {
            topic: topic.into(),
            phantom_data: std::marker::PhantomData,
        }
    }

    pub fn hash(&self) -> TopicHash {
        H::hash(self.topic.clone())
    }
}

impl<H: Hasher> fmt::Display for Topic<H> {
    fn fmt(&self, f: &mut fmt::Formatter) -> fmt::Result {
        write!(f, "{}", self.topic)
    }
}

impl fmt::Display for TopicHash {
    fn fmt(&self, f: &mut fmt::Formatter<'_>) -> fmt::Result {
        write!(f, "{}", self.hash)
    }
}<|MERGE_RESOLUTION|>--- conflicted
+++ resolved
@@ -60,11 +60,7 @@
     }
 }
 
-<<<<<<< HEAD
-#[derive(Debug, Clone, PartialEq, Eq, Hash)]
-=======
 #[derive(Debug, Clone, PartialEq, Eq, Hash, PartialOrd, Ord)]
->>>>>>> cacadc0e
 pub struct TopicHash {
     /// The topic hash. Stored as a string to align with the protobuf API.
     hash: String,
@@ -85,11 +81,7 @@
 }
 
 /// A gossipsub topic.
-<<<<<<< HEAD
-#[derive(Debug, Clone)]
-=======
 #[derive(Debug, Clone, PartialEq, Eq, PartialOrd, Ord)]
->>>>>>> cacadc0e
 pub struct Topic<H: Hasher> {
     topic: String,
     phantom_data: std::marker::PhantomData<H>,
