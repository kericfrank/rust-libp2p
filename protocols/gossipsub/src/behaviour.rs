--- conflicted
+++ resolved
@@ -375,12 +375,9 @@
     /// An LRU Time cache for storing seen messages (based on their ID). This cache prevents
     /// duplicates from being propagated to the application and on the network.
     duplication_cache: DuplicateCache<MessageId>,
-<<<<<<< HEAD
-=======
 
     /// maps peer ids to its protocol kind
     peer_protocols: HashMap<PeerId, PeerKind>,
->>>>>>> 089427ac
 
     /// A map of all connected peers - A map of topic hash to a list of gossipsub peer Ids.
     topic_peers: HashMap<TopicHash, BTreeSet<PeerId>>,
