--- conflicted
+++ resolved
@@ -61,29 +61,6 @@
 bytes = "0.5"
 futures = "0.3.1"
 lazy_static = "1.2"
-<<<<<<< HEAD
-libp2p-discv5 = { version = "0.1.0", path = "./misc/discv5" }
-libp2p-mplex = { version = "0.13.0", path = "muxers/mplex" }
-libp2p-identify = { version = "0.13.2", path = "protocols/identify" }
-libp2p-kad = { version = "0.13.2", path = "protocols/kad" }
-libp2p-floodsub = { version = "0.13.1", path = "protocols/floodsub" }
-libp2p-gossipsub = { version = "0.1.0", path = "./protocols/gossipsub" }
-libp2p-ping = { version = "0.13.1", path = "protocols/ping" }
-libp2p-plaintext = { version = "0.13.1", path = "protocols/plaintext" }
-libp2p-core = { version = "0.13.2", path = "core" }
-libp2p-core-derive = { version = "0.13.0", path = "misc/core-derive" }
-libp2p-secio = { version = "0.13.1", path = "protocols/secio", default-features = false }
-libp2p-swarm = { version = "0.3.0", path = "swarm" }
-libp2p-uds = { version = "0.13.0", path = "transports/uds" }
-libp2p-wasm-ext = { version = "0.6.0", path = "transports/wasm-ext" }
-libp2p-yamux = { version = "0.13.0", path = "muxers/yamux" }
-parking_lot = "0.9.0"
-smallvec = "0.6"
-tokio-codec = "0.1"
-tokio-executor = "0.1"
-tokio-io = "0.1"
-wasm-timer = "0.1"
-=======
 libp2p-core = { version = "0.19.2", path = "core" }
 libp2p-core-derive = { version = "0.19.1", path = "misc/core-derive" }
 libp2p-floodsub = { version = "0.19.1", path = "protocols/floodsub", optional = true }
@@ -107,7 +84,6 @@
 pin-project = "0.4.17"
 smallvec = "1.0"
 wasm-timer = "0.2.4"
->>>>>>> 5e0bb103
 
 [target.'cfg(not(any(target_os = "emscripten", target_os = "wasi", target_os = "unknown")))'.dependencies]
 libp2p-deflate = { version = "0.19.2", path = "protocols/deflate", optional = true }
@@ -124,11 +100,6 @@
 members = [
     "core",
     "misc/core-derive",
-<<<<<<< HEAD
-    "misc/discv5",
-    "misc/mdns",
-=======
->>>>>>> 5e0bb103
     "misc/multiaddr",
     "misc/multistream-select",
     "misc/peer-id-generator",
